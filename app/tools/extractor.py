--- conflicted
+++ resolved
@@ -1,4 +1,3 @@
-<<<<<<< HEAD
 """Survey extractor that can operate in rule-based or LLM-backed modes."""
 from __future__ import annotations
 
@@ -12,15 +11,6 @@
 from app.services.llm import ChatLLMClient, ChatMessage, LLMNotConfiguredError
 
 LOGGER = logging.getLogger(__name__)
-=======
-"""Rule-based survey extractor for Korean free-form inputs."""
-from __future__ import annotations
-
-import json
-import re
-from pathlib import Path
-from typing import Any, Dict, List, Tuple
->>>>>>> 0d6ebefa
 
 SCHEMA_PATH = Path("app/schemas/survey_schema.json")
 
@@ -55,12 +45,9 @@
 _GLUTEN_PATTERN = re.compile(r"글루텐|celiac|씨리악", re.IGNORECASE)
 _NEGATION_PATTERN = re.compile(r"싫|별로|피하|안 먹|못 먹|빼", re.IGNORECASE)
 
-<<<<<<< HEAD
 DEFAULT_USE_LLM = os.getenv("GRAIN_AGENT_USE_LLM", "").lower() in {"1", "true", "yes"}
 DEFAULT_LLM_FALLBACK = os.getenv("GRAIN_AGENT_LLM_FALLBACK", "true").lower() not in {"0", "false", "no"}
 
-=======
->>>>>>> 0d6ebefa
 
 def _extract_with_patterns(text: str, patterns: List[Tuple[str, str]]) -> Tuple[str | None, float]:
     for pattern, label in patterns:
@@ -89,7 +76,7 @@
         if grain in text and re.search(_NEGATION_PATTERN, text):
             hits.append(grain)
         else:
-            # allow expressions like "보리는 빼고"
+            # "보리는 빼고" 같은 표현 허용
             if re.search(fr"{grain}[^가-힣]*(빼|제외)", text):
                 hits.append(grain)
     if hits:
@@ -114,7 +101,6 @@
     return None, 0.0
 
 
-<<<<<<< HEAD
 def _ensure_schema_value(field: str, value: Any, schema: Dict[str, Any]) -> Any:
     if value is None:
         return None
@@ -157,19 +143,6 @@
 
 
 def _rule_based_extract(user_text: str, schema: Dict[str, Any]) -> Dict[str, Any]:
-=======
-def _ensure_schema_value(field: str, value: Any) -> Any:
-    options = (SURVEY_SCHEMA.get("fields", {}).get(field, {}) or {}).get("options")
-    if options and value not in options:
-        return None
-    return value
-
-
-def extract_survey(user_text: str, schema: Dict[str, Any] | None = None,
-                   hints: Dict[str, Any] | None = None) -> Dict[str, Any]:
-    """Convert user free-form text into survey-style JSON structure."""
-    schema = schema or SURVEY_SCHEMA
->>>>>>> 0d6ebefa
     normalized = user_text.strip()
 
     purpose, purpose_conf = _extract_with_patterns(normalized, _PURPOSE_MAP)
@@ -181,7 +154,6 @@
 
     survey: Dict[str, Dict[str, Any]] = {}
 
-<<<<<<< HEAD
     _pack_field(survey, "purpose", purpose, purpose_conf, "rule", schema)
     _pack_field(survey, "frequency", freq, freq_conf, "rule", schema)
     _pack_field(survey, "texture_pref", texture, texture_conf, "rule", schema)
@@ -194,29 +166,6 @@
     else:
         _pack_field(survey, "avoid_gluten", None, 0.0, "rule", schema)
     _pack_field(survey, "health_issue", health, health_conf, "rule", schema)
-=======
-    def _pack(field: str, value: Any, confidence: float | None, source: str = "rule") -> None:
-        survey[field] = {
-            "value": _ensure_schema_value(field, value),
-            "confidence": round(confidence or 0.0, 2),
-            "source": source,
-        }
-        if survey[field]["value"] is None:
-            survey[field]["reason"] = "not_confident"
-
-    _pack("purpose", purpose, purpose_conf)
-    _pack("frequency", freq, freq_conf)
-    _pack("texture_pref", texture, texture_conf)
-    if disliked is not None:
-        _pack("disliked_grains", disliked, disliked_conf, source="user")
-    else:
-        _pack("disliked_grains", None, 0.0)
-    if gluten is not None:
-        _pack("avoid_gluten", gluten, gluten_conf, source="user")
-    else:
-        _pack("avoid_gluten", None, 0.0)
-    _pack("health_issue", health, health_conf)
->>>>>>> 0d6ebefa
 
     raw_entities = {
         "purpose": purpose,
@@ -227,7 +176,6 @@
         "health": health,
     }
 
-<<<<<<< HEAD
     return {"survey": survey, "raw_entities": raw_entities, "meta": {"mode": "rule"}}
 
 
@@ -293,10 +241,7 @@
     hints = hints or {}
     client = ChatLLMClient()
     messages: Iterable[ChatMessage] = [
-        ChatMessage(
-            role="system",
-            content=LLM_EXTRACTION_PROMPT,
-        ),
+        ChatMessage(role="system", content=LLM_EXTRACTION_PROMPT),
         ChatMessage(
             role="user",
             content=(
@@ -350,9 +295,6 @@
     if use_llm and fallback:
         rule_result.setdefault("meta", {})["mode"] = "llm_fallback_rule"
     return rule_result
-=======
-    return {"survey": survey, "raw_entities": raw_entities}
->>>>>>> 0d6ebefa
 
 
 __all__ = ["extract_survey", "SURVEY_SCHEMA"]