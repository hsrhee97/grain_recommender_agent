--- conflicted
+++ resolved
@@ -5,7 +5,6 @@
    "id": "189bbea4",
    "metadata": {},
    "source": [
-<<<<<<< HEAD
     "# 🌾 Grain Recommender Agent — 실행 튜토리얼\n\n이 노트북은 **규칙 기반 그레인 추천 에이전트**의 단일 턴 플로우를\n직접 실행하고 결과를 살펴볼 수 있는 가이드입니다. 아래 순서를 따라가면\n자유 텍스트 입력 → 정보 추출 → 검증 → 추천 → 설명/포매팅까지 한 번에 수행되는\n동작을 확인할 수 있습니다."
    ]
   },
@@ -230,350 +229,7 @@
    "language": "python",
    "name": "python3"
   },
-=======
-    "# 🌾 Grain Recommender Agent — 실행 튜토리얼\n",
-    "\n",
-    "이 노트북은 **규칙 기반 그레인 추천 에이전트**의 단일 턴 플로우를\n",
-    "직접 실행하고 결과를 살펴볼 수 있는 가이드입니다. 아래 순서를 따라가면\n",
-    "자유 텍스트 입력 → 정보 추출 → 검증 → 추천 → 설명/포매팅까지 한 번에 수행되는\n",
-    "동작을 확인할 수 있습니다."
-   ]
-  },
-  {
-   "cell_type": "markdown",
-   "id": "3c2be4e1",
-   "metadata": {},
-   "source": [
-    "## 1. 사전 준비\n",
-    "- 프로젝트 루트(이 노트북이 있는 경로)에서 `python -m venv .venv && source .venv/bin/activate` 등으로 가상환경을 활성화하고,\n",
-    "  `pip install -r requirements.txt`로 의존성을 설치합니다.\n",
-    "- (선택) FastAPI 데모를 실행하려면 `fastapi`, `uvicorn`, `pydantic` 패키지가 추가로 필요합니다."
-   ]
-  },
-  {
-   "cell_type": "markdown",
-   "id": "9b85cf9a",
-   "metadata": {},
-   "source": [
-    "## 2. 프로젝트 경로 확인\n",
-    "아래 셀은 노트북의 현재 작업 경로를 확인하고, `app/` 폴더가 존재하는지 간단히 검사합니다.\n",
-    "필요하다면 `PROJECT_ROOT`를 수정해 주세요."
-   ]
-  },
-  {
-   "cell_type": "code",
-   "execution_count": null,
-   "id": "f2f7fad1",
-   "metadata": {},
-   "outputs": [],
-   "source": [
-    "\n",
-    "from pathlib import Path\n",
-    "\n",
-    "PROJECT_ROOT = Path.cwd()\n",
-    "if not (PROJECT_ROOT / \"app\").exists():\n",
-    "    raise FileNotFoundError(f\"app/ 폴더를 찾을 수 없습니다: {PROJECT_ROOT}\")\n",
-    "\n",
-    "print(f\"PROJECT_ROOT = {PROJECT_ROOT}\")\n"
-   ]
-  },
-  {
-   "cell_type": "markdown",
-   "id": "094f543c",
-   "metadata": {},
-   "source": [
-    "## 3. 모듈 임포트 및 설정\n",
-    "`sys.path`에 프로젝트 루트를 추가한 뒤, 에이전트 플로우와 스키마/룰 설정을 로드합니다."
-   ]
-  },
-  {
-   "cell_type": "code",
-   "execution_count": null,
-   "id": "eb8cf473",
-   "metadata": {},
-   "outputs": [],
-   "source": [
-    "\n",
-    "import sys\n",
-    "\n",
-    "if str(PROJECT_ROOT) not in sys.path:\n",
-    "    sys.path.insert(0, str(PROJECT_ROOT))\n",
-    "\n",
-    "from pprint import pprint\n",
-    "from app.agent.graph import run_agent_flow, SURVEY_SCHEMA, RULE_WEIGHTS\n",
-    "\n",
-    "print(\"Imports OK. 스키마 필수 필드:\", SURVEY_SCHEMA[\"required\"])\n"
-   ]
-  },
-  {
-   "cell_type": "markdown",
-   "id": "bd096c94",
-   "metadata": {},
-   "source": [
-    "## 4. 추천 플로우 실행\n",
-    "대표적인 입력 예시를 사용해 추천 결과를 확인합니다. 메시지와 페이로드(JSON)를 함께 출력하도록 구성했습니다."
-   ]
-  },
-  {
-   "cell_type": "code",
-   "execution_count": null,
-   "id": "3bfa0864",
-   "metadata": {},
-   "outputs": [],
-   "source": [
-    "\n",
-    "example_text = \"혈당 관리가 필요하고 주 6번 정도 밥을 먹어요. 찰진 식감이 좋고 보리는 빼주세요. 글루텐은 피하고 싶어요.\"\n",
-    "\n",
-    "result = run_agent_flow(example_text, user_id=\"demo-user\")\n",
-    "print(result[\"message\"])\n",
-    "print(\"\\nPayload:\")\n",
-    "pprint(result[\"payload\"])\n"
-   ]
-  },
-  {
-   "cell_type": "markdown",
-   "id": "c14c349c",
-   "metadata": {},
-   "source": [
-    "## 5. 검증 실패/재질문 흐름 확인\n",
-    "필수 정보가 부족한 입력을 전달하면 검증 도구가 재질문 메시지를 반환합니다."
-   ]
-  },
-  {
-   "cell_type": "code",
-   "execution_count": null,
-   "id": "373e4bea",
-   "metadata": {},
-   "outputs": [],
-   "source": [
-    "\n",
-    "missing_text = \"다이어트 목적이에요.\"\n",
-    "\n",
-    "reask = run_agent_flow(missing_text, user_id=\"demo-user\")\n",
-    "print(reask[\"message\"])\n",
-    "print(\"\\nPayload:\")\n",
-    "pprint(reask[\"payload\"])\n"
-   ]
-  },
-  {
-   "cell_type": "markdown",
-   "id": "f544260b",
-   "metadata": {},
-   "source": [
-    "## 6. 스키마와 규칙 살펴보기\n",
-    "추출/검증/추천에 사용되는 스키마와 규칙 설정을 직접 확인할 수 있습니다.\n",
-    "필요시 이 값을 편집해 자신만의 규칙을 정의할 수 있습니다."
-   ]
-  },
-  {
-   "cell_type": "code",
-   "execution_count": null,
-   "id": "53ee2b22",
-   "metadata": {},
-   "outputs": [],
-   "source": [
-    "\n",
-    "print(\"SURVEY_SCHEMA:\")\n",
-    "pprint(SURVEY_SCHEMA)\n",
-    "\n",
-    "print(\"\\nRULE_WEIGHTS (일부):\")\n",
-    "for key, value in list(RULE_WEIGHTS.items())[:5]:\n",
-    "    print(f\"- {key}: {value}\")\n"
-   ]
-  },
-  {
-   "cell_type": "markdown",
-   "id": "5d7b488e",
-   "metadata": {},
-   "source": [
-    "## 7. 자유 입력 실험용 헬퍼\n",
-    "`try_flow` 함수에 임의의 문장을 넣어 결과를 반복적으로 확인할 수 있습니다."
-   ]
-  },
-  {
-   "cell_type": "code",
-   "execution_count": null,
-   "id": "6b87483e",
-   "metadata": {},
-   "outputs": [],
-   "source": [
-    "\n",
-    "def try_flow(text: str, user_id: str = \"demo-user\"):\n",
-    "    \"\"\"Utility helper to run the agent flow and pretty-print the results.\"\"\"\n",
-    "    output = run_agent_flow(text, user_id=user_id)\n",
-    "    print(\"\\n=== 메시지 ===\")\n",
-    "    print(output[\"message\"])\n",
-    "    print(\"\\n=== 페이로드 ===\")\n",
-    "    pprint(output[\"payload\"])\n",
-    "    return output\n",
-    "\n",
-    "# 사용 예시\n",
-    "_ = try_flow(\"근력 강화 목표고 주 4번 밥을 먹어요. 고슬한 식감을 원하고 보리는 피하고 싶어요.\")\n"
-   ]
-  },
-  {
-   "cell_type": "code",
-   "execution_count": 9,
-   "id": "6ef24b91",
-   "metadata": {},
-   "outputs": [],
-   "source": [
-    "from pathlib import Path\n",
-    "\n",
-    "ASCII_BRANCH = \"├── \"\n",
-    "ASCII_LAST   = \"└── \"\n",
-    "ASCII_PIPE   = \"│   \"\n",
-    "ASCII_SPACE  = \"    \"\n",
-    "\n",
-    "DEFAULT_IGNORES = {\".git\", \"node_modules\", \"__pycache__\", \".venv\", \"venv\"}\n",
-    "\n",
-    "def is_hidden(p: Path) -> bool:\n",
-    "    return p.name.startswith('.')\n",
-    "\n",
-    "def build_tree(root: Path, include_hidden=False, ignore_names=None, max_depth=None):\n",
-    "    ignore_names = set(ignore_names or [])\n",
-    "    dir_count = 0\n",
-    "    file_count = 0\n",
-    "\n",
-    "    def list_entries(dirpath: Path):\n",
-    "        try:\n",
-    "            return sorted(dirpath.iterdir(), key=lambda p: (not p.is_dir(), p.name.lower()))\n",
-    "        except PermissionError:\n",
-    "            return []\n",
-    "\n",
-    "    def walk(dirpath: Path, prefix: str, depth: int):\n",
-    "        nonlocal dir_count, file_count\n",
-    "        entries = [e for e in list_entries(dirpath)\n",
-    "                   if (include_hidden or not is_hidden(e))\n",
-    "                   and (e.name not in ignore_names)]\n",
-    "\n",
-    "        for i, entry in enumerate(entries):\n",
-    "            connector = ASCII_LAST if i == len(entries) - 1 else ASCII_BRANCH\n",
-    "            lines.append(prefix + connector + entry.name)\n",
-    "\n",
-    "            if entry.is_dir():\n",
-    "                dir_count += 1\n",
-    "                if max_depth is None or depth < max_depth:\n",
-    "                    extension = ASCII_SPACE if i == len(entries) - 1 else ASCII_PIPE\n",
-    "                    walk(entry, prefix + extension, depth + 1)\n",
-    "            else:\n",
-    "                file_count += 1\n",
-    "\n",
-    "    lines = [root.resolve().as_posix()]\n",
-    "    if root.is_dir():\n",
-    "        walk(root, \"\", 1)\n",
-    "    else:\n",
-    "        file_count = 1\n",
-    "    return lines, dir_count, file_count\n"
-   ]
-  },
-  {
-   "cell_type": "code",
-   "execution_count": 11,
-   "id": "e3e2983a",
-   "metadata": {},
-   "outputs": [
-    {
-     "name": "stdout",
-     "output_type": "stream",
-     "text": [
-      "C:/Users/hslee/Desktop/grain_recommender_agent\n",
-      "├── app\n",
-      "│   ├── agent\n",
-      "│   │   ├── D8TEM4.DOCX\n",
-      "│   │   ├── graph.py\n",
-      "│   │   ├── router.py\n",
-      "│   │   └── state.py\n",
-      "│   ├── api\n",
-      "│   │   ├── D8TEM4.DOCX\n",
-      "│   │   ├── main.py\n",
-      "│   │   └── models.py\n",
-      "│   ├── schemas\n",
-      "│   │   ├── D8TEM4.DOCX\n",
-      "│   │   ├── grains_catalog.csv\n",
-      "│   │   ├── rule_weights.json\n",
-      "│   │   ├── rules_config.json\n",
-      "│   │   └── survey_schema.json\n",
-      "│   ├── scripts\n",
-      "│   │   ├── D8TEM4.DOCX\n",
-      "│   │   └── run_cli.py\n",
-      "│   ├── services\n",
-      "│   │   ├── asr_clients.py\n",
-      "│   │   ├── D8TEM4.DOCX\n",
-      "│   │   ├── llm.py\n",
-      "│   │   ├── storage.py\n",
-      "│   │   └── telemetry.py\n",
-      "│   ├── tests\n",
-      "│   │   ├── D8TEM4.DOCX\n",
-      "│   │   ├── test_e2e.py\n",
-      "│   │   └── test_tools_sample.py\n",
-      "│   ├── tools\n",
-      "│   │   ├── __init__.py\n",
-      "│   │   ├── asr.py\n",
-      "│   │   ├── candidates.py\n",
-      "│   │   ├── D8TEM4.DOCX\n",
-      "│   │   ├── explainer.py\n",
-      "│   │   ├── extractor.py\n",
-      "│   │   ├── feedback.py\n",
-      "│   │   ├── formatter.py\n",
-      "│   │   ├── memory.py\n",
-      "│   │   ├── reask.py\n",
-      "│   │   ├── rules_engine.py\n",
-      "│   │   └── validator.py\n",
-      "│   └── D8TEM4.DOCX\n",
-      "├── configs\n",
-      "│   ├── app.yaml\n",
-      "│   └── D8TEM4.DOCX\n",
-      "├── data\n",
-      "│   ├── D8TEM4.DOCX\n",
-      "│   ├── demo_inputs.jsonl\n",
-      "│   └── memory.sqlite\n",
-      "├── D8TEM4.DOCX\n",
-      "├── file_structure.txt\n",
-      "├── grain_agent_tutorial.ipynb\n",
-      "├── README.md\n",
-      "└── requirements.txt\n",
-      "\n",
-      "[총합] 폴더: 10개, 파일: 45개\n",
-      "저장 완료: C:\\Users\\hslee\\Desktop\\grain_recommender_agent\\tree_output.txt\n"
-     ]
-    }
-   ],
-   "source": [
-    "# 경로 지정 (윈도우 예시)\n",
-    "folder_path = Path(\"C:\\\\Users\\\\hslee\\\\Desktop\\\\grain_recommender_agent\")\n",
-    "\n",
-    "lines, dcnt, fcnt = build_tree(folder_path, include_hidden=False, ignore_names=DEFAULT_IGNORES)\n",
-    "\n",
-    "print(\"\\n\".join(lines))\n",
-    "print(f\"\\n[총합] 폴더: {dcnt}개, 파일: {fcnt}개\")\n",
-    "\n",
-    "out_file = Path(\"tree_output.txt\")\n",
-    "out_file.write_text(\"\\n\".join(lines) + f\"\\n\\n[총합] 폴더: {dcnt}, 파일: {fcnt}\", encoding=\"utf-8\")\n",
-    "print(f\"저장 완료: {out_file.resolve()}\")\n",
-    "\n"
-   ]
-  },
-  {
-   "cell_type": "markdown",
-   "id": "3601674e",
-   "metadata": {},
-   "source": [
-    "---\n",
-    "\n",
-    "필요하다면 FastAPI 엔드포인트(`app/api/main.py`)를 이용해 REST 호출을 테스트할 수도 있습니다.\n",
-    "이 경우 `uvicorn`과 `fastapi` 패키지를 설치한 뒤 별도 터미널에서 `uvicorn app.api.main:app --reload`\n",
-    "명령을 실행하고, `requests` 혹은 브라우저로 `/recommend`를 호출해 보세요."
-   ]
-  }
- ],
- "metadata": {
-  "kernelspec": {
-   "display_name": "Python 3",
-   "language": "python",
-   "name": "python3"
-  },
->>>>>>> ec91b0fd
+
   "language_info": {
    "name": "python",
    "version": "3.10"
@@ -581,4 +237,4 @@
  },
  "nbformat": 4,
  "nbformat_minor": 5
-}+}
